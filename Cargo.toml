[workspace]
members = [
  "tonic",
  "tonic-build",
  "tonic-health",
  "tonic-types",
  "tonic-reflection",
  "tonic-web", # Non-published crates
  "examples",
  "codegen",
  "interop", # Tests
  "tests/disable_comments",
  "tests/included_service",
  "tests/same_name",
  "tests/service_named_service",
  "tests/wellknown",
  "tests/wellknown-compiled",
  "tests/extern_path/uuid",
  "tests/ambiguous_methods",
  "tests/extern_path/my_application",
  "tests/integration_tests",
  "tests/stream_conflict",
  "tests/root-crate-path",
  "tests/compression",
  "tests/web",
  "tests/service_named_result",
  "tests/use_arc_self",
  "tests/default_stubs",
<<<<<<< HEAD
  "grpc",
=======
  "tests/deprecated_methods",
  "tests/skip_debug",
>>>>>>> fc940ce1
]
resolver = "2"

[workspace.package]
rust-version = "1.75"

[workspace.lints.rust]
missing_debug_implementations = "warn"
missing_docs = "warn"
rust_2018_idioms = "warn"
unreachable_pub = "warn"

[workspace.lints.rustdoc]
broken_intra_doc_links = "deny"<|MERGE_RESOLUTION|>--- conflicted
+++ resolved
@@ -26,12 +26,8 @@
   "tests/service_named_result",
   "tests/use_arc_self",
   "tests/default_stubs",
-<<<<<<< HEAD
-  "grpc",
-=======
   "tests/deprecated_methods",
   "tests/skip_debug",
->>>>>>> fc940ce1
 ]
 resolver = "2"
 
