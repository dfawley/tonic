use crate::client::{
    load_balancing::{
        pick_first::{self, PickFirstConfig},
        test_utils::{self, FakeChannel, TestEvent, TestWorkScheduler},
        ChannelController, Failing, LbConfig, LbPolicy, LbPolicyBuilder, LbPolicyOptions, LbState,
        ParsedJsonLbConfig, PickResult, QueuingPicker, Subchannel, SubchannelImpl, SubchannelState,
        WorkScheduler, GLOBAL_LB_REGISTRY,
    },
<<<<<<< HEAD
    name_resolution::{Address, Endpoint, ResolverUpdate},
    subchannel::{ConnectivityStateWatcher, InternalSubchannel, InternalSubchannelPool},
=======
    name_resolution::{Address, Endpoint, ResolverData, ResolverUpdate},
    subchannel::{InternalSubchannel, InternalSubchannelPool},
>>>>>>> 3747fc16
    transport::{Transport, GLOBAL_TRANSPORT_REGISTRY},
    ConnectivityState,
};
use crate::service::{Message, Request, Response, Service};
use serde_json::json;
use std::{ops::Add, sync::Arc};
use tokio::{
    sync::{mpsc, Notify},
    task::AbortHandle,
};
use tonic::async_trait;

#[test]
fn pickfirst_builder_name() -> Result<(), String> {
    pick_first::reg();

    let builder: Arc<dyn LbPolicyBuilder> = match GLOBAL_LB_REGISTRY.get_policy("pick_first") {
        Some(b) => b,
        None => {
            return Err(String::from("pick_first LB policy not registered"));
        }
    };
    assert_eq!(builder.name(), "pick_first");
    Ok(())
}

#[test]
fn pickfirst_builder_parse_config_failure() -> Result<(), String> {
    pick_first::reg();

    let builder: Arc<dyn LbPolicyBuilder> = match GLOBAL_LB_REGISTRY.get_policy("pick_first") {
        Some(b) => b,
        None => {
            return Err(String::from("pick_first LB policy not registered"));
        }
    };

    // Success cases.
    struct TestCase {
        config: ParsedJsonLbConfig,
        want_shuffle_addresses: Option<bool>,
    }
    let test_cases = vec![
        TestCase {
            config: ParsedJsonLbConfig(json!({})),
            want_shuffle_addresses: None,
        },
        TestCase {
            config: ParsedJsonLbConfig(json!({"shuffleAddressList": false})),
            want_shuffle_addresses: Some(false),
        },
        TestCase {
            config: ParsedJsonLbConfig(json!({"shuffleAddressList": true})),
            want_shuffle_addresses: Some(true),
        },
        TestCase {
            config: ParsedJsonLbConfig(json!({"shuffleAddressList": true, "unknownField": "foo"})),
            want_shuffle_addresses: Some(true),
        },
    ];
    for tc in test_cases {
        let config = match builder.parse_config(&tc.config) {
            Ok(c) => c,
            Err(e) => {
                let err = format!(
                    "parse_config({:?}) failed when expected to succeed: {:?}",
                    tc.config, e
                )
                .clone();
                panic!("{}", err);
            }
        };
        let config: LbConfig = match config {
            Some(c) => c,
            None => {
                let err = format!(
                    "parse_config({:?}) returned None when expected to succeed",
                    tc.config
                )
                .clone();
                panic!("{}", err);
            }
        };
        let got_config: Arc<PickFirstConfig> = config.convert_to().unwrap();
        assert!(got_config.shuffle_address_list == tc.want_shuffle_addresses);
    }
    Ok(())
}

// Sets up the test environment.
//
// Performs the following:
// 1. Creates a work scheduler.
// 2. Creates a fake channel that acts as a channel controller.
// 3. Creates a pick_first LB policy.
//
// Returns the following:
// 1. A receiver for events initiated by the LB policy (like creating a
//    new subchannel, sending a new picker etc).
// 2. The LB policy to send resolver and subchannel updates from the test.
// 3. The channel to pass to the LB policy as part of the updates.
fn setup() -> (
    mpsc::UnboundedReceiver<TestEvent>,
    Box<dyn LbPolicy>,
    Box<dyn ChannelController>,
) {
    pick_first::reg();
    let (tx_events, rx_events) = mpsc::unbounded_channel::<TestEvent>();
    let work_scheduler = Arc::new(TestWorkScheduler {
        tx_events: tx_events.clone(),
    });
    let tcc = Box::new(FakeChannel {
        tx_events: tx_events.clone(),
    });
    let builder: Arc<dyn LbPolicyBuilder> = GLOBAL_LB_REGISTRY.get_policy("pick_first").unwrap();
    let lb_policy = builder.build(LbPolicyOptions { work_scheduler });

    (rx_events, lb_policy, tcc)
}

// Creates a new endpoint with the specified number of addresses.
fn create_endpoint_with_n_addresses(n: usize) -> Endpoint {
    let mut addresses = Vec::new();
    for i in 0..n {
        addresses.push(Address {
            address: format!("{}.{}.{}.{}:{}", i, i, i, i, i),
            ..Default::default()
        });
    }
    Endpoint {
        addresses,
        ..Default::default()
    }
}

// Sends a resolver update to the LB policy with the specified endpoint.
fn send_resolver_update_to_policy(
    lb_policy: &mut dyn LbPolicy,
    endpoint: Endpoint,
    tcc: &mut dyn ChannelController,
) {
    let update = ResolverUpdate {
        endpoints: Ok(vec![endpoint]),
        ..Default::default()
    };
    assert!(lb_policy.resolver_update(update, None, tcc).is_ok());
}

// Sends a resolver error to the LB policy with the specified error message.
fn send_resolver_error_to_policy(
    lb_policy: &mut dyn LbPolicy,
    err: String,
    tcc: &mut dyn ChannelController,
) {
    let update = ResolverUpdate {
        endpoints: Err(err),
        ..Default::default()
    };
    assert!(lb_policy.resolver_update(update, None, tcc).is_ok());
}

// Verifies that the subchannels are created for the given addresses in the
// given order. Returns the subchannels created.
async fn verify_subchannel_creation_from_policy(
    rx_events: &mut mpsc::UnboundedReceiver<TestEvent>,
    addresses: Vec<Address>,
) -> Vec<Arc<dyn Subchannel>> {
    let mut subchannels = Vec::new();
    for address in addresses {
        match rx_events.recv().await.unwrap() {
            TestEvent::NewSubchannel(addr, sc) => {
                assert!(addr == address.clone());
                subchannels.push(sc);
            }
            _ => panic!("unexpected event"),
        };
    }
    subchannels
}

// Sends initial subchannel updates to the LB policy for the given
// subchannels, with their state set to IDLE.
fn send_initial_subchannel_updates_to_policy(
    lb_policy: &mut dyn LbPolicy,
    subchannels: &[Arc<dyn Subchannel>],
    tcc: &mut dyn ChannelController,
) {
    for sc in subchannels {
        lb_policy.subchannel_update(sc.clone(), &SubchannelState::default(), tcc);
    }
}

fn move_subchannel_to_connecting(
    lb_policy: &mut dyn LbPolicy,
    subchannel: Arc<dyn Subchannel>,
    tcc: &mut dyn ChannelController,
) {
    lb_policy.subchannel_update(
        subchannel.clone(),
        &SubchannelState {
            connectivity_state: ConnectivityState::Connecting,
            ..Default::default()
        },
        tcc,
    );
}

fn move_subchannel_to_ready(
    lb_policy: &mut dyn LbPolicy,
    subchannel: Arc<dyn Subchannel>,
    tcc: &mut dyn ChannelController,
) {
    lb_policy.subchannel_update(
        subchannel.clone(),
        &SubchannelState {
            connectivity_state: ConnectivityState::Ready,
            ..Default::default()
        },
        tcc,
    );
}

fn move_subchannel_to_idle(
    lb_policy: &mut dyn LbPolicy,
    subchannel: Arc<dyn Subchannel>,
    tcc: &mut dyn ChannelController,
) {
    lb_policy.subchannel_update(
        subchannel.clone(),
        &SubchannelState {
            connectivity_state: ConnectivityState::Idle,
            ..Default::default()
        },
        tcc,
    );
}

// Verifies that a connection attempt is made to the given subchannel.
async fn verify_connection_attempt_from_policy(
    rx_events: &mut mpsc::UnboundedReceiver<TestEvent>,
    subchannel: Arc<dyn Subchannel>,
) {
    match rx_events.recv().await.unwrap() {
        TestEvent::Connect(addr) => {
            assert!(addr == *subchannel.address());
        }
        _ => panic!("unexpected event"),
    };
}

// Verifies that the channel moves to CONNECTING state with a queuing
// picker.
async fn verify_connecting_picker_from_policy(rx_events: &mut mpsc::UnboundedReceiver<TestEvent>) {
    match rx_events.recv().await.unwrap() {
        TestEvent::UpdatePicker(update) => {
            assert!(update.connectivity_state == ConnectivityState::Connecting);
            let req = test_utils::new_request();
            assert!(update.picker.pick(&req) == PickResult::Queue);
        }
        _ => panic!("unexpected event"),
    };
}

// Verifies that the channel moves to READY state with a ready picker.
async fn verify_ready_picker_from_policy(
    rx_events: &mut mpsc::UnboundedReceiver<TestEvent>,
    subchannel: Arc<dyn Subchannel>,
) {
    match rx_events.recv().await.unwrap() {
        TestEvent::UpdatePicker(update) => {
            assert!(update.connectivity_state == ConnectivityState::Ready);
            let req = test_utils::new_request();
            match update.picker.pick(&req) {
                PickResult::Pick(pick) => {
                    assert!(pick.subchannel == subchannel.clone());
                }
                _ => panic!("unexpected pick result"),
            }
        }
        _ => panic!("unexpected event"),
    };
}

async fn verify_transient_failure_picker_from_policy(
    rx_events: &mut mpsc::UnboundedReceiver<TestEvent>,
    want_error: String,
) {
    match rx_events.recv().await.unwrap() {
        TestEvent::UpdatePicker(update) => {
            assert!(update.connectivity_state == ConnectivityState::TransientFailure);
            let req = test_utils::new_request();
            match update.picker.pick(&req) {
                PickResult::Fail(status) => {
                    assert!(status.code() == tonic::Code::Unavailable);
                    assert!(status.message().contains(&want_error));
                }
                _ => panic!("unexpected pick result"),
            }
        }
        _ => panic!("unexpected event"),
    };
}

// Verifies that the channel moves to IDLE state.
async fn verify_channel_moves_to_idle(rx_events: &mut mpsc::UnboundedReceiver<TestEvent>) {
    match rx_events.recv().await.unwrap() {
        TestEvent::UpdatePicker(update) => {
            assert!(update.connectivity_state == ConnectivityState::Idle);
        }
        _ => panic!("unexpected event"),
    };
}

const DEFAULT_TEST_SHORT_TIMEOUT: std::time::Duration = std::time::Duration::from_millis(100);

async fn verify_no_activity_from_policy(rx_events: &mut mpsc::UnboundedReceiver<TestEvent>) {
    tokio::select! {
        _ = tokio::time::sleep(DEFAULT_TEST_SHORT_TIMEOUT) => {}
        event = rx_events.recv() => {
            panic!("unexpected test event");
        }
    }
}

#[tokio::test]
async fn pickfirst_resolver_error_before_a_valid_update() {
    let (mut rx_events, mut lb_policy, mut tcc) = setup();
    let lb_policy = lb_policy.as_mut();
    let tcc = tcc.as_mut();

    let resolver_error = String::from("resolver error");
    send_resolver_error_to_policy(lb_policy, resolver_error.clone(), tcc);
    verify_transient_failure_picker_from_policy(&mut rx_events, resolver_error).await;
}

#[tokio::test]
async fn pickfirst_resolver_error_after_a_valid_update_in_ready() {
    let (mut rx_events, mut lb_policy, mut tcc) = setup();
    let lb_policy = lb_policy.as_mut();
    let tcc = tcc.as_mut();

    let endpoint = create_endpoint_with_n_addresses(2);
    send_resolver_update_to_policy(lb_policy, endpoint.clone(), tcc);
    let subchannels =
        verify_subchannel_creation_from_policy(&mut rx_events, endpoint.addresses.clone()).await;

    send_initial_subchannel_updates_to_policy(lb_policy, &subchannels, tcc);

    verify_connection_attempt_from_policy(&mut rx_events, subchannels[0].clone()).await;

    move_subchannel_to_connecting(lb_policy, subchannels[0].clone(), tcc);

    verify_connecting_picker_from_policy(&mut rx_events).await;

    move_subchannel_to_ready(lb_policy, subchannels[0].clone(), tcc);

    verify_ready_picker_from_policy(&mut rx_events, subchannels[0].clone()).await;

    let resolver_error = String::from("resolver error");
    send_resolver_error_to_policy(lb_policy, resolver_error.clone(), tcc);
    verify_no_activity_from_policy(&mut rx_events).await;
}

#[tokio::test]
async fn pickfirst_connects_to_first_address() {
    let (mut rx_events, mut lb_policy, mut tcc) = setup();
    let lb_policy = lb_policy.as_mut();
    let tcc = tcc.as_mut();

    let endpoint = create_endpoint_with_n_addresses(2);
    send_resolver_update_to_policy(lb_policy, endpoint.clone(), tcc);
    let subchannels =
        verify_subchannel_creation_from_policy(&mut rx_events, endpoint.addresses.clone()).await;

    send_initial_subchannel_updates_to_policy(lb_policy, &subchannels, tcc);

    verify_connection_attempt_from_policy(&mut rx_events, subchannels[0].clone()).await;

    move_subchannel_to_connecting(lb_policy, subchannels[0].clone(), tcc);

    verify_connecting_picker_from_policy(&mut rx_events).await;

    move_subchannel_to_ready(lb_policy, subchannels[0].clone(), tcc);

    verify_ready_picker_from_policy(&mut rx_events, subchannels[0].clone()).await;

    move_subchannel_to_idle(lb_policy, subchannels[0].clone(), tcc);

    verify_channel_moves_to_idle(&mut rx_events).await;
}<|MERGE_RESOLUTION|>--- conflicted
+++ resolved
@@ -6,13 +6,8 @@
         ParsedJsonLbConfig, PickResult, QueuingPicker, Subchannel, SubchannelImpl, SubchannelState,
         WorkScheduler, GLOBAL_LB_REGISTRY,
     },
-<<<<<<< HEAD
     name_resolution::{Address, Endpoint, ResolverUpdate},
-    subchannel::{ConnectivityStateWatcher, InternalSubchannel, InternalSubchannelPool},
-=======
-    name_resolution::{Address, Endpoint, ResolverData, ResolverUpdate},
     subchannel::{InternalSubchannel, InternalSubchannelPool},
->>>>>>> 3747fc16
     transport::{Transport, GLOBAL_TRANSPORT_REGISTRY},
     ConnectivityState,
 };
