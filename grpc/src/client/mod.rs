--- conflicted
+++ resolved
@@ -24,17 +24,12 @@
 
 use std::fmt::Display;
 
-<<<<<<< HEAD
-pub mod load_balancing;
-=======
 pub mod channel;
 pub(crate) mod load_balancing;
->>>>>>> cde96ac0
 pub(crate) mod name_resolution;
 pub mod service_config;
 pub mod transport;
 
-mod channel;
 mod subchannel;
 pub use channel::Channel;
 pub use channel::ChannelOptions;
