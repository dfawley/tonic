--- conflicted
+++ resolved
@@ -5,7 +5,10 @@
     transport::{self, ConnectedTransport, Transport, TransportRegistry},
     ConnectivityState,
 };
-use crate::service::{Request, Response, Service};
+use crate::{
+    client::channel::WorkQueueItem,
+    service::{Request, Response, Service},
+};
 use core::panic;
 use std::{
     collections::BTreeMap,
@@ -20,19 +23,6 @@
 };
 use tonic::async_trait;
 
-<<<<<<< HEAD
-use super::channel::WorkQueueTx;
-use super::load_balancing::{self, Picker, SubchannelState};
-use super::name_resolution::Address;
-use super::transport::{self, ConnectedTransport, Transport, TransportRegistry};
-use super::ConnectivityState;
-use crate::client::channel::{InternalChannelController, WorkQueueItem};
-use crate::service::{Request, Response, Service};
-
-struct TODO;
-
-=======
->>>>>>> 3747fc16
 type SharedService = Arc<dyn ConnectedTransport>;
 
 pub trait Backoff: Send + Sync {
@@ -309,11 +299,11 @@
         let mut inner = self.inner.lock().unwrap();
         inner.watchers.push(watcher.clone());
         let state = inner.state.to_subchannel_state().clone();
-        let _ = self
-            .work_scheduler
-            .send(Box::new(move |c: &mut InternalChannelController| {
+        let _ = self.work_scheduler.send(WorkQueueItem::Closure(Box::new(
+            move |c: &mut InternalChannelController| {
                 watcher.on_state_change(state, c);
-            }));
+            },
+        )));
     }
 
     pub(crate) fn unregister_connectivity_state_watcher(
@@ -337,11 +327,11 @@
         for w in &inner.watchers {
             let state = state.clone();
             let w = w.clone();
-            let _ = self
-                .work_scheduler
-                .send(Box::new(move |c: &mut InternalChannelController| {
+            let _ = self.work_scheduler.send(WorkQueueItem::Closure(Box::new(
+                move |c: &mut InternalChannelController| {
                     w.on_state_change(state, c);
-                }));
+                },
+            )));
         }
     }
 
