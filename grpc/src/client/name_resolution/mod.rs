--- conflicted
+++ resolved
@@ -88,11 +88,7 @@
     /// Returns either host:port or host depending on the existence of the port
     /// in the authority.
     pub fn authority_host_port(&self) -> String {
-<<<<<<< HEAD
-        let host = self.url.host_str().unwrap_or("");
-=======
         let host = self.authority_host();
->>>>>>> d0f088a7
         let port = self.aythority_port();
         if let Some(port) = port {
             format!("{}:{}", host, port)
@@ -135,12 +131,8 @@
     /// default, the default_authority method automatically returns the path
     /// portion of the target URI, with the leading prefix removed.
     fn default_authority<'a>(&self, uri: &'a Target) -> &'a str {
-<<<<<<< HEAD
         let path = uri.path();
         path.strip_prefix("/").unwrap_or(path)
-=======
-        uri.authority_host()
->>>>>>> d0f088a7
     }
 
     /// Returns a bool indicating whether the input uri is valid to create a
