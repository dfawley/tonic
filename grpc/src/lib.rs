/*
 *
 * Copyright 2025 gRPC authors.
 *
 * Permission is hereby granted, free of charge, to any person obtaining a copy
 * of this software and associated documentation files (the "Software"), to
 * deal in the Software without restriction, including without limitation the
 * rights to use, copy, modify, merge, publish, distribute, sublicense, and/or
 * sell copies of the Software, and to permit persons to whom the Software is
 * furnished to do so, subject to the following conditions:
 *
 * The above copyright notice and this permission notice shall be included in
 * all copies or substantial portions of the Software.
 *
 * THE SOFTWARE IS PROVIDED "AS IS", WITHOUT WARRANTY OF ANY KIND, EXPRESS OR
 * IMPLIED, INCLUDING BUT NOT LIMITED TO THE WARRANTIES OF MERCHANTABILITY,
 * FITNESS FOR A PARTICULAR PURPOSE AND NONINFRINGEMENT. IN NO EVENT SHALL THE
 * AUTHORS OR COPYRIGHT HOLDERS BE LIABLE FOR ANY CLAIM, DAMAGES OR OTHER
 * LIABILITY, WHETHER IN AN ACTION OF CONTRACT, TORT OR OTHERWISE, ARISING
 * FROM, OUT OF OR IN CONNECTION WITH THE SOFTWARE OR THE USE OR OTHER DEALINGS
 * IN THE SOFTWARE.
 *
 */

//! The official Rust implementation of [gRPC], a high performance, open source,
//! universal RPC framework
//!
//! This version is in progress and not recommended for any production use.  All
//! APIs are unstable.  Proceed at your own risk.
//!
//! [gRPC]: https://grpc.io
#![allow(dead_code, unused_variables, unused_imports)]

pub mod attributes;
pub mod client;
<<<<<<< HEAD
pub mod codec;
pub mod credentials;
pub mod inmemory;
pub mod rt;
pub mod server;
pub mod service;
=======
mod rt;
pub mod service;

pub(crate) mod attributes;
pub(crate) mod byte_str;
>>>>>>> cde96ac0
<|MERGE_RESOLUTION|>--- conflicted
+++ resolved
@@ -31,19 +31,13 @@
 //! [gRPC]: https://grpc.io
 #![allow(dead_code, unused_variables, unused_imports)]
 
-pub mod attributes;
 pub mod client;
-<<<<<<< HEAD
 pub mod codec;
 pub mod credentials;
 pub mod inmemory;
 pub mod rt;
 pub mod server;
 pub mod service;
-=======
-mod rt;
-pub mod service;
 
 pub(crate) mod attributes;
-pub(crate) mod byte_str;
->>>>>>> cde96ac0
+pub(crate) mod byte_str;