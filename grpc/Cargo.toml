--- conflicted
+++ resolved
@@ -7,12 +7,8 @@
 
 [dependencies]
 url = "2.5.0"
-<<<<<<< HEAD
 tokio = { version = "1.37.0", features = ["sync"] }
 tonic = { version = "0.14.0", path = "../tonic", default-features = false, features = ["codegen"] }
-=======
-tokio = { version = "1.37.0", features = ["sync", "rt", "net", "time", "macros"] }
-tonic = { version = "0.13.0", path = "../tonic", default-features = false, features = ["codegen"] }
 futures-core = "0.3.31"
 serde_json = "1.0.140"
 serde = "1.0.219"
@@ -26,5 +22,4 @@
 
 [features]
 default = ["dns"]
-dns = ["dep:hickory-resolver"]
->>>>>>> 6213dda7
+dns = ["dep:hickory-resolver"]